# yaml-language-server: $schema=https://coderabbit.ai/integrations/schema.v2.json
language: "en-US"
early_access: false
reviews:
<<<<<<< HEAD
  profile: "chill"
  request_chanccess: false
reviews:
  profile: "chill"
=======
  profile: "assertive"
>>>>>>> 97cb6b8b
  request_changes_workflow: false
  high_level_summary: true
  fail_commit_status: true
  collapse_walkthrough: true
  auto_apply_labels: true
  poem: true
  review_status: true
<<<<<<< HEAD
  collapse_walkthrough: false
  path_filters: ["**/**"]
  auto_review:tatus: true
  collapse_walkthrough: false
  path_filters: ["**/**"]
=======
>>>>>>> 97cb6b8b
  auto_review:
    enabled: true
    drafts: false
chat:
  auto_reply: true
  <|MERGE_RESOLUTION|>--- conflicted
+++ resolved
@@ -2,14 +2,7 @@
 language: "en-US"
 early_access: false
 reviews:
-<<<<<<< HEAD
-  profile: "chill"
-  request_chanccess: false
-reviews:
-  profile: "chill"
-=======
   profile: "assertive"
->>>>>>> 97cb6b8b
   request_changes_workflow: false
   high_level_summary: true
   fail_commit_status: true
@@ -17,14 +10,6 @@
   auto_apply_labels: true
   poem: true
   review_status: true
-<<<<<<< HEAD
-  collapse_walkthrough: false
-  path_filters: ["**/**"]
-  auto_review:tatus: true
-  collapse_walkthrough: false
-  path_filters: ["**/**"]
-=======
->>>>>>> 97cb6b8b
   auto_review:
     enabled: true
     drafts: false
