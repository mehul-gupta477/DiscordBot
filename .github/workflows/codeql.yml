# For most projects, this workflow file will not need changing; you simply need
# to commit it to your repository.
#
# You may wish to alter this file to override the set of languages analyzed,
# or to provide custom queries or build logic.
#
# ******** NOTE ********
# We have attempted to detect the languages in your repository. Please check
# the `language` matrix defined below to confirm you have the correct set of
# supported CodeQL languages.
#
name: "CodeQL Advanced"
on:
  push:
<<<<<<< HEAD
    branches: ["release/*"]
  pull_request:
    branches: ["release/*"]
=======
    branches: ["release/*", "main"]
  pull_request:
    branches: ["release/*", "main"]
>>>>>>> ae85fc8d
  schedule:
    - cron: '15 0 * * 3'
jobs:
  analyze:
    name: Analyze (${{ matrix.language }})
    # Runner size impacts CodeQL analysis time. To learn more, please see:
    #   - https://gh.io/recommended-hardware-resources-for-running-codeql
    #   - https://gh.io/supported-runners-and-hardware-resources
    #   - https://gh.io/using-larger-runners (GitHub.com only)
    # Consider using larger runners or machines with greater resources for possible analysis time improvements.
    runs-on: ${{ (matrix.language == 'swift' && 'macos-latest') || 'ubuntu-latest' }}
    permissions:
      # required for all workflows
      security-events: write
      # required to fetch internal or private CodeQL packs
      packages: read
      # only required for workflows in private repositories
      actions: read
      contents: read
    strategy:
      fail-fast: false
      matrix:
        include:
          - language: python
            build-mode: none
            # CodeQL supports the following values keywords for 'language': 'c-cpp', 'csharp', 'go', 'java-kotlin', 'javascript-typescript', 'python', 'ruby', 'swift'
            # Use `c-cpp` to analyze code written in C, C++ or both
            # Use 'java-kotlin' to analyze code written in Java, Kotlin or both
            # Use 'javascript-typescript' to analyze code written in JavaScript, TypeScript or both
            # To learn more about changing the languages that are analyzed or customizing the build mode for your analysis,
            # see https://docs.github.com/en/code-security/code-scanning/creating-an-advanced-setup-for-code-scanning/customizing-your-advanced-setup-for-code-scanning.
            # If you are analyzing a compiled language, you can modify the 'build-mode' for that language to customize how
            # your codebase is analyzed, see https://docs.github.com/en/code-security/code-scanning/creating-an-advanced-setup-for-code-scanning/codeql-code-scanning-for-compiled-languages
    steps:
      - name: Checkout repository
        uses: actions/checkout@v4
      # Initializes the CodeQL tools for scanning.
      - name: Initialize CodeQL
        uses: github/codeql-action/init@v3
        with:
          languages: ${{ matrix.language }}
          build-mode: ${{ matrix.build-mode }}
          # If you wish to specify custom queries, you can do so here or in a config file.
          # By default, queries listed here will override any specified in a config file.
          # Prefix the list here with "+" to use these queries and those in the config file.
      # If the analyze step fails for one of the languages you are analyzing with
      # "We were unable to automatically build your code", modify the matrix above
      # to set the build mode to "manual" for that language. Then modify this step
      # to build your code.
      # ℹ️ Command-line programs to run using the OS shell.
      # 📚 See https://docs.github.com/en/actions/using-workflows/workflow-syntax-for-github-actions#jobsjob_idstepsrun
      - if: matrix.build-mode == 'manual'
        # For more details on CodeQL's query packs, refer to: https://docs.github.com/en/code-security/code-scanning/automatically-scanning-your-code-for-vulnerabilities-and-errors/configuring-code-scanning#using-queries-in-ql-packs
        # queries: security-extended,security-and-quality

        shell: bash
        run: |
          echo 'If you are using a "manual" build mode for one or more of the' \
            'languages you are analyzing, replace this with the commands to build' \
            'your code, for example:'
          echo '  make bootstrap'
          echo '  make release'
          exit 1
      - name: Perform CodeQL Analysis
        uses: github/codeql-action/analyze@v3
        with:
          category: "/language:${{matrix.language}}"<|MERGE_RESOLUTION|>--- conflicted
+++ resolved
@@ -12,15 +12,9 @@
 name: "CodeQL Advanced"
 on:
   push:
-<<<<<<< HEAD
-    branches: ["release/*"]
-  pull_request:
-    branches: ["release/*"]
-=======
     branches: ["release/*", "main"]
   pull_request:
     branches: ["release/*", "main"]
->>>>>>> ae85fc8d
   schedule:
     - cron: '15 0 * * 3'
 jobs:
