# Dependency Review Action
#
# This Action will scan dependency manifest files that change as part of a Pull Request,
# surfacing known-vulnerable versions of the packages declared or updated in the PR.
# Once installed, if the workflow run is marked as required, PRs introducing known-vulnerable
# packages will be blocked from merging.
#
# Source repository: https://github.com/actions/dependency-review-action
# Public documentation: https://docs.github.com/en/code-security/supply-chain-security/understanding-your-software-supply-chain/about-dependency-review#dependency-review-enforcement
name: 'Dependency review'
on:
  pull_request:
<<<<<<< HEAD
    branches: ["feature/*", "hotfix/*", "bugfix/*", "release/*", "stable/*"]
=======
    branches: ["main", "feature/*", "hotfix/*", "bugfix/*", "release/*", "stable/*"]
>>>>>>> ae85fc8d
# If using a dependency submission action in this workflow this permission will need to be set to:
#
# permissions:
#   contents: write
#
# https://docs.github.com/en/enterprise-cloud@latest/code-security/supply-chain-security/understanding-your-software-supply-chain/using-the-dependency-submission-api
permissions:
  contents: read
  # Write permissions for pull-requests are required for using the `comment-summary-in-pr` option, comment out if you aren't using this option
  pull-requests: write
jobs:
  dependency-review:
    runs-on: ${{ matrix.os }}
    strategy:
      matrix:
        os: [ubuntu-latest, windows-latest, macOS-latest]
    steps:
      - name: 'Checkout repository'
        uses: actions/checkout@v4
      - name: 'Dependency Review'
        uses: actions/dependency-review-action@v4
        # Commonly enabled options, see https://github.com/actions/dependency-review-action#configuration-options for all available options.
        with:
          comment-summary-in-pr: always
          fail-on-severity: low
        #   deny-licenses: GPL-1.0-or-later, LGPL-2.0-or-later
        #   retry-on-snapshot-warnings: true<|MERGE_RESOLUTION|>--- conflicted
+++ resolved
@@ -10,11 +10,7 @@
 name: 'Dependency review'
 on:
   pull_request:
-<<<<<<< HEAD
-    branches: ["feature/*", "hotfix/*", "bugfix/*", "release/*", "stable/*"]
-=======
     branches: ["main", "feature/*", "hotfix/*", "bugfix/*", "release/*", "stable/*"]
->>>>>>> ae85fc8d
 # If using a dependency submission action in this workflow this permission will need to be set to:
 #
 # permissions:
