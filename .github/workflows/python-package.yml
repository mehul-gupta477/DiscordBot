# This workflow will install Python dependencies, run tests and lint with a variety of Python versions
# For more information see: https://docs.github.com/en/actions/automating-builds-and-tests/building-and-testing-python
name: Python package
on:
  workflow_dispatch:
  push:
<<<<<<< HEAD
    branches: ["feature/*","hotfix/*", "bugfix/*", "release/*", "stable/*"]
=======
    branches: ["main", "feature/*", "hotfix/*", "bugfix/*", "release/*", "stable/*"]
>>>>>>> ae85fc8d
    paths:
      - '**/*.py'
      - '**/*.pyi'
      - 'requirements.txt'
      - 'noxfile.py'
  pull_request:
<<<<<<< HEAD
    branches: ["feature/*", "hotfix/*", "bugfix/*", "release/*", "stable/*"]
=======
    branches: ["main", "feature/*", "hotfix/*", "bugfix/*", "release/*", "stable/*"]
>>>>>>> ae85fc8d
    paths:
      - '**/*.py'
      - '**/*.pyi'
      - 'requirements.txt'
      - 'noxfile.py'
jobs:
  build:
    runs-on: ${{ matrix.os }}
    strategy:
      fail-fast: false
      matrix:
        python-version: ["3.12"]
        os: [ubuntu-latest, windows-latest, macOS-latest]
    steps:
      - uses: actions/checkout@v4
      - name: Set up Python ${{ matrix.python-version }}
        uses: actions/setup-python@v3
        with:
          python-version: ${{ matrix.python-version }}
      - name: Install nox
        run: |
          python -m pip install --upgrade pip
          python -m pip install nox
      - name: Run format with nox
        run: nox -s format
        env:
          PYTHONPATH: ${{ github.workspace }}
      - name: Run lint with nox
        run: nox -s lint
        env:
          PYTHONPATH: ${{ github.workspace }}
      - name: Run tests with nox
        run: nox -s tests
        env:
          PYTHONPATH: ${{ github.workspace }}<|MERGE_RESOLUTION|>--- conflicted
+++ resolved
@@ -4,22 +4,14 @@
 on:
   workflow_dispatch:
   push:
-<<<<<<< HEAD
-    branches: ["feature/*","hotfix/*", "bugfix/*", "release/*", "stable/*"]
-=======
     branches: ["main", "feature/*", "hotfix/*", "bugfix/*", "release/*", "stable/*"]
->>>>>>> ae85fc8d
     paths:
       - '**/*.py'
       - '**/*.pyi'
       - 'requirements.txt'
       - 'noxfile.py'
   pull_request:
-<<<<<<< HEAD
-    branches: ["feature/*", "hotfix/*", "bugfix/*", "release/*", "stable/*"]
-=======
     branches: ["main", "feature/*", "hotfix/*", "bugfix/*", "release/*", "stable/*"]
->>>>>>> ae85fc8d
     paths:
       - '**/*.py'
       - '**/*.pyi'
