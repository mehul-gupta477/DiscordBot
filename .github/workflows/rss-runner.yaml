--- conflicted
+++ resolved
@@ -23,9 +23,6 @@
           chmod +x setup.sh
           ./setup.sh
       
-<<<<<<< HEAD
-      - name: Update runningCSV.csv with Information Session Events
-=======
       - name: Update runningCSV.csv with Jobs 
         env:
           TASK_TYPE: "JOBS"
@@ -36,14 +33,13 @@
 
       - - name: Update runningCSV.csv with Internships 
         env:
-          TASK_TYPE: "EVENTS"
+          TASK_TYPE: "INTERNSHIPS"
           INTERNSHIPS_RSS: ${{ secrets.INTERNSHIPS_RSS }}
         run: |
           source .virtualenv/bin/activate
           python -m data_collections.mainRSSRunner
 
-      - name: Update runningCSV.csv with Events 
->>>>>>> e1d219aa
+      - name: Update runningCSV.csv with Information Session Events
         env:
           TASK_TYPE: "INFO_SESSION"
           INFO_SESSION_RSS: ${{ secrets.INFO_SESSION_RSS }}
