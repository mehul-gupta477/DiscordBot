--- conflicted
+++ resolved
@@ -2,15 +2,9 @@
 on:
   workflow_dispatch:
   push:
-<<<<<<< HEAD
-    branches: ["feature/*", "hotfix/*", "bugfix/*", "release/*", "stable/*"]
-  pull_request:
-    branches: ["feature/*", "hotfix/*", "bugfix/*", "release/*", "stable/*"]
-=======
     branches: ["main", "feature/*", "hotfix/*", "bugfix/*", "release/*", "stable/*"]
   pull_request:
     branches: ["main", "feature/*", "hotfix/*", "bugfix/*", "release/*", "stable/*"]
->>>>>>> ae85fc8d
 
 jobs:
   spell-check:
