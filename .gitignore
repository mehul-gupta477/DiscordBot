--- conflicted
+++ resolved
@@ -179,7 +179,6 @@
 # Mac OS Metadata
 .DS_Store
 
-<<<<<<< HEAD
 # Nox
 .nox
 
@@ -189,7 +188,5 @@
 # Ruff
 .ruff_cache/
 
-=======
 # Images for CONTRIBUTING.md
-images/*
->>>>>>> 85d0e560
+images/*