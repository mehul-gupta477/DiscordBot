<!-- CONTRIBUTING.md is based on the provided in the Red Queen Repo: https://github.com/Qiskit/red-queen/blob/a9f396b16c88cea9c9987cd379526c0624e22323/CONTRIBUTING.md -->

# Contributing

First read the overall project contributing guidelines. These are all
included in the ReadMe file of this repo:

<https://github.com/innovateorange/DiscordBot/blob/ec161ab7b4d38fab5db17f62c353e9d673e6fbde/README.md>

## Contributing to Discord Bot Project

## Style and lint

Discord Bot Project uses two tools to verify code formatting and lint checking. The
first tool is [black](https://github.com/psf/black) which is a code formatting
tool that will automatically update the code formatting to a consistent style.
The second tool is [ruff](https://github.com/astral-sh/ruff) which is a code linter
which does a deeper analysis of the Python code to find both style issues and
potential bugs and other common issues in Python.

You can check that your local modifications conform to the style rules
by running `nox` which will run `black` and `ruff` to check the local
code formatting and lint. You will need to have [nox](https://github.com/wntrblm/nox)
installed to run this command. You can do this with `pip install -U nox`.

If black returns a code formatting error, you can run `nox -s format` to
automatically update the code formatting to conform to the style. However,
if `ruff` returns any error, you will have to resolve these issues by manually updating your code.

When you want to contribute to the Discord Bot Project, you will need to create a new branch where you will be staging your changes.

### Creating a new branch

You can do this by running the git checkout command:

```bash
git checkout -b <new_branch_name>
```

> [!TIP]
> Note that this command creates a branch base on the branch that you are currently in, so please make sure that you are on the main branch when you are making a new branch.
>
> You can see which branch you are on by using the git branch command:
>
> ```bash
> git branch
> ```

Once you are ready to push your code to the branch that you created, you have to stage the changes.

### Staging your changes

First you need to add all your changes (deltas) to a git. [You can think of this as putting all of your work into an unmarked folder]

```bash
git add -A # This adds all of the files/edits that you have made 
```

After you add your changes to git, you need to sign it with a message [You can think of this as signing the folder with your name so we know whose work is in the folder]:

```bash
git commit -am "<Title of Change>\n <Rationale behind change>" # This command signs your changes
```

> [!TIP] You can think of your commit message as an email where you explain to your team the reasoning behind your changes. You don't need to explain you changes, your deltas are visable for any reviewers. The thought behind your changes should be clearly outlined in your commit.

After you sign your changes, you need to push your changes to your branch's upstream:

For first-time commits to branch:

```bash
git push -u # This command creates an upstream version of your local branch 
```

>[!NOTE]
> The -u flag is important to track the initial tracking history of the branch itself. You're basically telling git: "Hey, from now on, whenever I'm on this branch, I want to link it to this branch on GitHub." Almost like saving contact information on your phone

For subsequent commits to branch:

```bash
git pull # Pulls changes from base repository 
git push # Pushes changes to upstream
```

### Creating a Pull Request Draft

Once you do that you can create a draft pull request on GitHub. You can do this by visting the Pull Request tab within the project repo. There should be a prompt that looks similar to this:

![image](images/pull_request_ex1.png)

Press the `Compare & pull request` button, then you will be given the option to create a pull request in this screen:

![image](images/pull_request_ex2.png)

Click the dropdown menu of the `Create pull request` button:

![image](images/pull_request_ex3.png)

And then create a draft pull request. Now you can see if your changes pass the [CI/CD](https://github.com/innovateorange/DiscordBot/actions) checks. From here you can work on your changes until it is ready for review.

Before you submit your code for review, please make sure that you have done the following:

- [ ] Ensure that your code passes all of the [CI/CD](https://github.com/innovateorange/DiscordBot/actions) checks
- [ ] You have added tests for any new features
- [ ] You have added documentation for any new features
- [ ] You have added a description of the changes you made in the pull request

> [!NOTE]
> If your pull request is missing any of the above, it will be converted back to a draft and will not be reviewed until the above conditions are met. This is to ensure we are following best practices for industry-ready code.

Once you have ensured that you have done all of the above, you can convert your draft to a pull request for review. You can do this by pressing the `Ready for review` button:

![image](images/pull_request_ex5.png)

Once you do that you are ready for code review!

### Code Review

Congrats you have made it to the part where you interact with people! Code review is an opportunity for other people to review your changes and offer you feedback. It's important to make sure that you keep an open minded in this process. Receiving feedback can be hard to begin with, but with respectful communication it will help you gains the skills of a mature software engineer.

<<<<<<< HEAD
When it comes to code review, there are a few things that you should keep in mind:

- [ ] Be respectful and kind to your reviewers
- [ ] Be open to feedback and suggestions
- [ ] Be willing to make changes to your code based on feedback
- [ ] Be willing to ask questions if you don't understand something
- [ ] Be willing to offer feedback to others
- [ ] Be willing to help others if they are struggling with something
- [ ] Be willing to learn from others
- [ ] Be willing to share your knowledge with others

> [!NOTE]
> Code review is a two way street. You should be open to receiving feedback, but you should also be open to giving feedback. If you see something that you think could be improved, please offer your feedback in a respectful manner.

We want to make sure that we are creating a positive and inclusive environment for everyone. If you see something that you think could be improved, please offer your feedback in a respectful manner.

### CI/CD Jobs

[CI/CD](https://github.com/resources/articles/devops/ci-cd) means Continuous Integration and Continuous Deployment and is a stands as our way of implementing defensive programming in our devolpement workflow.
=======
### CI/CD Jobs

Time to get a bit more technical. CI/CD (Continuous Integration and Continuous Delivery/Development) Jobs are crucial to ensuring that our codebase remains clean, reliable, and secure. These automated processes help catch formatting issues, typos, and code that doesn't follow our project's conventions before it makes it to our main branch. They also catch any vulnerabilities in our code early.

In this project, we use three main CI/CD jobs to help uphold the principles of defensive software development:

- `python-package.yml`  
This workflow installs project dependencies, runs linting tools, and executes our unit tests. It's our first line of defense against breaking changes and helps us make sure nothing sneaky slips through when new code is added.  

  >![NOTE]This workflow runs every time there is a new pull request that is attempting to push to main

- `codeql.yml`  
CodeQL analyzes the codebase for potential security vulnerabilities. It searches for code patterns that could lead to bugs or exploits and helps catch more significant issues that traditional testing might miss.
  
  >![NOTE]This workflow runs everytime there is a new pull request that is attempting to push to main

- `dependabot.yml`  
Dependabot automatically monitors our dependencies and opens pull requests when updates are available. This helps us stay current with library versions and patch known security issues before they become an issue.

By contributing to this repo, you're also contributing to the standard of quality. So, if the CI/CD workflow fails on your pull request, don't worry; it's just part of the process to help you (and the rest of the team) write better, more secure code.

> This document will be updated based on the needs of the team
>
> -[Caleb](@Lementknight)
>>>>>>> 8aa44f27
<|MERGE_RESOLUTION|>--- conflicted
+++ resolved
@@ -118,7 +118,7 @@
 
 Congrats you have made it to the part where you interact with people! Code review is an opportunity for other people to review your changes and offer you feedback. It's important to make sure that you keep an open minded in this process. Receiving feedback can be hard to begin with, but with respectful communication it will help you gains the skills of a mature software engineer.
 
-<<<<<<< HEAD
+
 When it comes to code review, there are a few things that you should keep in mind:
 
 - [ ] Be respectful and kind to your reviewers
@@ -137,11 +137,7 @@
 
 ### CI/CD Jobs
 
-[CI/CD](https://github.com/resources/articles/devops/ci-cd) means Continuous Integration and Continuous Deployment and is a stands as our way of implementing defensive programming in our devolpement workflow.
-=======
-### CI/CD Jobs
-
-Time to get a bit more technical. CI/CD (Continuous Integration and Continuous Delivery/Development) Jobs are crucial to ensuring that our codebase remains clean, reliable, and secure. These automated processes help catch formatting issues, typos, and code that doesn't follow our project's conventions before it makes it to our main branch. They also catch any vulnerabilities in our code early.
+Time to get a bit more technical. [CI/CD](https://github.com/resources/articles/devops/ci-cd) means Continuous Integration and Continuous Deployment and is a stands as our way of implementing defensive programming in our devolpement workflow. (Continuous Integration and Continuous Delivery/Development) Jobs are crucial to ensuring that our codebase remains clean, reliable, and secure. These automated processes help catch formatting issues, typos, and code that doesn't follow our project's conventions before it makes it to our main branch. They also catch any vulnerabilities in our code early.
 
 In this project, we use three main CI/CD jobs to help uphold the principles of defensive software development:
 
@@ -162,5 +158,4 @@
 
 > This document will be updated based on the needs of the team
 >
-> -[Caleb](@Lementknight)
->>>>>>> 8aa44f27
+> -[Caleb](@Lementknight)