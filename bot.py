# bot.py

import os
import sys

import discord
from discord.ext import commands
from dotenv import load_dotenv

# Set up Discord Intents to enable bot to receive message events
intents: discord.Intents = discord.Intents.default()
intents.messages = True
intents.message_content = True  # Required to read message content (needed for commands)
intents.members = True  # Privileged intent

# Initialize bot with command prefix '!' and specified intents
bot = commands.Bot(command_prefix="!", intents=intents, help_command=None)


# prints assage_content = True  # Required to read message content (needed for commands)

# Initialize bot with command prefix '!' and specified intents
bot = commands.Bot(command_prefix="!", intents=intents, help_command=None)


# prints a message when the bot is ready in the terminal.
@bot.event
async def on_ready():
    """
    Handles the event when the bot has successfully connected to Discord
    and is ready to operate.
    """
    print(f"✅ Logged in as {bot.user}")


# Welcome message when a new member joins the server (requires privileged intent)
@bot.event
async def on_member_join(member: discord.Member) -> None:
    """
    Sends a welcome message when a new member joins the server.

    Attempts to post the welcome message in a suitable channel
    (e.g., "welcome", "general", "introductions", or "lobby"),
    falling back to the system channel or the first available
    text channel if necessary. If no appropriate channel is found,
    sends a direct message to the new member. The welcome message
    includes a mention of the "networking" channel if it exists.
    """
    # Try to find a welcome channel (common names: welcome, general, etc.)
    welcome_channel: discord.TextChannel | None = None

    # Look for common welcome channel names
    for channel in member.guild.text_channels:
        if channel.name.lower() in ["welcome", "general", "introductions", "lobby"]:
            welcome_channel = channel
            break

    # If no specific welcome channel found, use the first available text channel
    if not welcome_channel:
        if member.guild.system_channel:
            welcome_channel = member.guild.system_channel
        elif member.guild.text_channels:
            welcome_channel = member.guild.text_channels[0]

    # Find networking channel for clickable link
    networking_channel: discord.TextChannel | None = None
    for channel in member.guild.text_channels:
        if channel.name.lower() == "networking":
            networking_channel = channel
            break

    # Create networking channel mention or fallback text
    networking_mention = (
        f"<#{networking_channel.id}>" if networking_channel else "#networking"
    )

    # Create welcome message
    welcome_message = (
        f"Welcome to **{member.guild.name}**, {member.mention}! "
        f"Feel free to introduce yourself in {networking_mention}"
    )

    try:
        if welcome_channel:
            await welcome_channel.send(welcome_message)
            print(
                f"📨 Welcome message sent for {member.display_name} in #{welcome_channel.name}"  # noqa: E501
            )
        else:
            # Fallback: send a DM if no suitable channel is found
            await member.send(
                f"🎉 Welcome to **{member.guild.name}**!\n\n"
                f"I'm BugBot! Type `!help` in any channel to see what I can do. 🤖"
            )
            print(f"📨 Welcome DM sent to {member.display_name}")
    except discord.Forbidden:
        # Bot doesn't have permissions to send messages in the channel or to the user
        print(
            f"❌ Could not send welcome message for {member.display_name} - missing permissions"  # noqa: E501
        )
    except Exception as e:
        print(f"❌ Error sending welcome message for {member.display_name}: {e}")


# !help command placeholder
@bot.command()
async def help(ctx) -> None:
    """
    Sends a message listing all available bot commands and their
    descriptions in the current channel.
    """
    help_message = (
        "**🤖 BugBot Commands:**\n"
        "`!resume` – Link to engineering resume resources\n"
        "`!events` – See upcoming club events\n"
        "`!resourceelp` – Show this help message\n"
        "`!resume` – Link to engineering resume resources\n"
        "`!events` – See upcoming club events\n"
        "`!resources` – Get recommended CS learning materials\n"
    )
    await ctx.se
    await ctx.send(help_message)


# !resume command placeholder
@bot.command()
async def resume(ctx) -> None:
    """
    Sends a link to engineering resume resources in response to the !resume command.
    """
    await ctx.send(
        "📄 Resume Resources: https://www.reddit.com/r/EngineeringResumes/wiki/index/"
    )


# !events command placeholder
@bot.command()
<<<<<<< HEAD
async def events(ctx): 
    """Command: Sends a list of upcoming events."""
    await ctx.send(
        "� Upcoming Events:\n"
        "- April 12: Git Workshop\n"
        "- April 19: LeetCode Challenge\n"
        "- April 26: Pizza Party\n"
    )


# !events command placeholder
@bot.command()
async def events(ctx):
    """Command: Sends a list of upcoming events."""
=======
async def events(ctx) -> None:
    """
    Sends a message listing upcoming club events and their dates in
    response to the `!events` command.
    """
>>>>>>> 97cb6b8b
    await ctx.send(
        "📅 Upcoming Events:\n"
        "- April 12: Git Workshop\n"
    )

# !resources command placeholder
@bot.command()
async def resources(ctx) -> None:
    """
    Sends a list of recommended computer science learning resources
    to the channel in response to the `!resources` command.
    """
    await ctx.send(
        "📚 CS Learning Resources:\n"
        "- [CS50](https://cs50.harvard.edu)\n"
        "- [The Odin Project](https://theodinproject.com)\n"
        "- [FreeCodeCamp](https://freecodecamp.org)\n"
        "- [LeetCode](https://leetcode.com)"
    )

@bot.command()
async def resources(ctx):
    """Command: Sends recommended CS learning resources."""
    await ctx.send(
        "📚 CS Learning Resources:\n"
        "- [CS50](https://cs50.harvard.edu)\n"
        "- [The Odin Project](https://www.theodinproject.com/)\n"
        "- [FreeCodeCamp](https://www.freecodecamp.org/)\n"
        "- [LeetCode](https://leetcode.com/)"
    )


def run_bot() -> None:
    """
    Loads environment variables, retrieves the Discord bot token,
    and starts the bot.

    Exits the program with an error message if the environment file
    is missing or the token is invalid.
    """
    if load_dotenv():
        token = os.getenv("DISCORD_BOT_TOKEN")
        assert token, "DISCORD_BOT_TOKEN can not be empty or None"
        try:
            bot.run(token)
        except discord.LoginFailure:
            print("Invalid token provided. Please check your .env file.")
            sys.exit(1)
    else:
        print("environment file was not found")
        sys.exit(1)


if __name__ == "__main__":
    run_bot()

# To run the bot, run the command: python bot.py in the folder containing the file.
# Make sure you have the discord.py library installed. dasdasda<|MERGE_RESOLUTION|>--- conflicted
+++ resolved
@@ -135,28 +135,11 @@
 
 # !events command placeholder
 @bot.command()
-<<<<<<< HEAD
-async def events(ctx): 
-    """Command: Sends a list of upcoming events."""
-    await ctx.send(
-        "� Upcoming Events:\n"
-        "- April 12: Git Workshop\n"
-        "- April 19: LeetCode Challenge\n"
-        "- April 26: Pizza Party\n"
-    )
-
-
-# !events command placeholder
-@bot.command()
-async def events(ctx):
-    """Command: Sends a list of upcoming events."""
-=======
 async def events(ctx) -> None:
     """
     Sends a message listing upcoming club events and their dates in
     response to the `!events` command.
     """
->>>>>>> 97cb6b8b
     await ctx.send(
         "📅 Upcoming Events:\n"
         "- April 12: Git Workshop\n"
