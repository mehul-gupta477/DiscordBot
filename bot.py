# bot.py

import os
import sys

import discord
from discord.ext import commands
from dotenv import load_dotenv

<<<<<<< HEAD
# Set up Discord Intents to enable bot to receive message eventss
=======
from data_processing.event_command import (
    filter_events,
    format_event_message,
    get_events,
)
from data_processing.job_event import (
    filter_jobs,
    format_jobs_message,
    get_jobs,
)

# Set up Discord Intents to enable bot to receive message events
>>>>>>> 4c481506
intents: discord.Intents = discord.Intents.default()
intents.messages = True
intents.message_content = True  # Required to read message content (needed for commands)
intents.members = True  # Privileged intents

# Initialize bot with command prefix '!' and specified intents
bot = commands.Bot(command_prefix="!", intents=intents, help_command=None)


# prints a message when the bot is ready in the terminal.

# Initialize bot with command prefix '!' and specified intents
bot = commands.Bot(command_prefix="!", intents=intents, help_command=None)


# prints a message when the bot is ready in the terminal.
@bot.event
async def on_ready():
    """
    Handles the event when the bot has successfully connected to Discord
    and is ready to operate.
    """
    print(f"✅ Logged in as {bot.user}")


# Welcome message when a new member joins the server (requires privileged intent)
@bot.event
async def on_member_join(member: discord.Member) -> None:
    """
    Sends a welcome message when a new member joins the server.

    Attempts to post the welcome message in a suitable channel
    (e.g., "welcome", "general", "introductions", or "lobby"),
    falling back to the system channel or the first available
    text channel if necessary. If no appropriate channel is found,
    sends a direct message to the new member. The welcome message
    includes a mention of the "networking" channel if it exists.
    """
    # Try to find a dedicated welcome channel only
    welcome_channel: discord.TextChannel | None = None

    # Prefer dedicated welcome channels only; do not fall back to other channels
    for channel in member.guild.text_channels:
        if channel.name.lower() in ["welcome", "welcomes"]:
            welcome_channel = channel
            break

    # If no dedicated welcome channel is found, do not post in other channels

    # Find networking channel for clickable link
    networking_channel: discord.TextChannel | None = None
    for channel in member.guild.text_channels:
        if channel.name.lower() == "networking":
            networking_channel = channel
            break

    # Create networking channel mention or fallback text
    networking_mention = (
        f"<#{networking_channel.id}>" if networking_channel else "#networking"
    )

    # Create welcome message
    welcome_message = (
        f"Welcome to **{member.guild.name}**, {member.mention}! "
        f"Feel free to introduce yourself in {networking_mention}"
    )

    try:
        if welcome_channel:
            await welcome_channel.send(welcome_message)
            print(
                f"📨 Welcome message sent for {member.display_name} in #{welcome_channel.name}"  # noqa: E501
            )
        else:
            # Fallback: send a DM if no suitable channel is found
            await member.send(
                f"🎉 Welcome to **{member.guild.name}**!\n\n"
                f"I'm BugBot! Type `!help` in any channel to see what I can do. 🤖"
            )
            print(f"📨 Welcome DM sent to {member.display_name}")
    except discord.Forbidden:
        # Bot doesn't have permissions to send messages in the channel or to the user
        print(
            f"❌ Could not send welcome message for {member.display_name} - missing permissions"  # noqa: E501
        )
    except Exception as e:
        print(f"❌ Error sending welcome message for {member.display_name}: {e}")


# !help command placeholder
@bot.command()
async def help(ctx) -> None:
    """
    Sends a message listing all available bot commands and their
    descriptions in the current channel.
    """
    help_message = (
        "**🤖 BugBot Commands:**\n"
        "`!resume` – Link to engineering resume resources\n"
        "`!events` – See upcoming club events\n"
        "`!resourceelp` – Show this help message\n"
        "`!resume` – Link to engineering resume resources\n"
        "`!events` – See upcoming club events\n"
        "`!resources` – Get recommended CS learning materials\n"
        "`!jobs search-terms` – Search for jobs and internships\n\n"
    )
    await ctx.se
    await ctx.send(help_message)


# !resume command placeholder
@bot.command()
async def resume(ctx) -> None:
    """
    Sends a link to engineering resume resources in response to the !resume command.
    """
    await ctx.send(
        "📄 Resume Resources: https://www.reddit.com/r/EngineeringResumes/wiki/index/"
    )


# !events command placeholder
@bot.command()
async def events(ctx, *, args: str = "") -> None:
    """
    Sends a message listing upcoming club events and their dates in
    response to the `!events` command.

    Usage: !events [location] [date] [type]
    """
<<<<<<< HEAD
    await ctx.send(
        "📅 Upcoming Events:\n"
        "- April 12: Git Workshop\n"
    )
=======
    csv_file_path = "data_collections/runningCSV.csv"
    try:
        _events = get_events(csv_file_path)
    except (OSError, RuntimeError):
        await ctx.send("Error retrieving events. Please try again later")
    else:
        args = args.strip()
        _events = filter_events(_events, args)
        message = format_event_message(_events, args)
        await ctx.send(message)
>>>>>>> 4c481506

# !resources command placeholder
@bot.command()
async def resources(ctx) -> None:
    """
    Sends a list of recommended computer science learning resources
    to the channel in response to the `!resources` command.
    """
    await ctx.send(
        "📚 CS Learning Resources:\n"
        "- [CS50](https://cs50.harvard.edu)\n"
        "- [The Odin Project](https://theodinproject.com)\n"
        "- [FreeCodeCamp](https://freecodecamp.org)\n"
        "- [LeetCode](https://leetcode.com)"
    )

@bot.command()
async def resources(ctx):
    """Command: Sends recommended CS learning resources."""
    await ctx.send(
        "📚 CS Learning Resources:\n"
        "- [CS50](https://cs50.harvard.edu)\n"
        "- [The Odin Project](https://www.theodinproject.com/)\n"
        "- [FreeCodeCamp](https://www.freecodecamp.org/)\n"
        "- [LeetCode](https://leetcode.com/)"
    )


@bot.command()
async def jobs(ctx, *, args: str = "") -> None:
    """
    Searches for jobs and internships based on specified criteria.

    Usage: !jobs [search_terms]

    Examples:
    - !jobs software engineer
    - !jobs google remote
    - !jobs python internship summer
    - !jobs microsoft internship
    """
    csv_file_path = "data_collections/runningCSV.csv"
    try:
        _jobs = get_jobs(csv_file_path)
    except (OSError, RuntimeError):
        await ctx.send(
            "Sorry, there was an error searching for jobs. Please try again later."
        )
    else:
        args = args.strip()
        _jobs = filter_jobs(_jobs, args)
        message = format_jobs_message(_jobs, args)
        await ctx.send(message)


def run_bot() -> None:
    """
    Loads environment variables, retrieves the Discord bot token,
    and starts the bot.

    Exits the program with an error message if the environment file
    is missing or the token is invalid.
    """
    if load_dotenv():
        token = os.getenv("DISCORD_BOT_TOKEN")
        assert token, "DISCORD_BOT_TOKEN can not be empty or None"
        try:
            bot.run(token)
        except discord.LoginFailure:
            print("Invalid token provided. Please check your .env file.")
            sys.exit(1)
    else:
        print("environment file was not found")
        sys.exit(1)


if __name__ == "__main__":
    run_bot()

# To run the bot, run the command: python bot.py in the folder containing the file.
# Make sure you have the discord.py library installed. dasdasda<|MERGE_RESOLUTION|>--- conflicted
+++ resolved
@@ -7,22 +7,6 @@
 from discord.ext import commands
 from dotenv import load_dotenv
 
-<<<<<<< HEAD
-# Set up Discord Intents to enable bot to receive message eventss
-=======
-from data_processing.event_command import (
-    filter_events,
-    format_event_message,
-    get_events,
-)
-from data_processing.job_event import (
-    filter_jobs,
-    format_jobs_message,
-    get_jobs,
-)
-
-# Set up Discord Intents to enable bot to receive message events
->>>>>>> 4c481506
 intents: discord.Intents = discord.Intents.default()
 intents.messages = True
 intents.message_content = True  # Required to read message content (needed for commands)
@@ -153,23 +137,6 @@
 
     Usage: !events [location] [date] [type]
     """
-<<<<<<< HEAD
-    await ctx.send(
-        "📅 Upcoming Events:\n"
-        "- April 12: Git Workshop\n"
-    )
-=======
-    csv_file_path = "data_collections/runningCSV.csv"
-    try:
-        _events = get_events(csv_file_path)
-    except (OSError, RuntimeError):
-        await ctx.send("Error retrieving events. Please try again later")
-    else:
-        args = args.strip()
-        _events = filter_events(_events, args)
-        message = format_event_message(_events, args)
-        await ctx.send(message)
->>>>>>> 4c481506
 
 # !resources command placeholder
 @bot.command()
