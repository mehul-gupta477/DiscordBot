--- conflicted
+++ resolved
@@ -105,10 +105,7 @@
         "`!resume` – Link to engineering resume resources\n"
         "`!events` – See upcoming club events\n"
         "`!resources` – Get recommended CS learning materials\n"
-<<<<<<< HEAD
         "`!jobs search-criteria` – Search for jobs and internships\n\n"
-=======
->>>>>>> 359ecfc3
     )
     await ctx.send(help_message)
 
@@ -155,7 +152,6 @@
     )
 
 
-<<<<<<< HEAD
 @bot.command()
 async def jobs(ctx, *, args: str = "") -> None:
     """
@@ -183,8 +179,6 @@
         await ctx.send(message)
 
 
-=======
->>>>>>> 359ecfc3
 def run_bot() -> None:
     """
     Loads environment variables, retrieves the Discord bot token,
