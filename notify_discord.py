import os
import json
import requests
import re


def load_event_context():
    """
    Load the GitHub event name, action, and event payload from environment variables and file.

    Returns:
        tuple: A tuple containing the event name (str), event action (str or None), and the event payload (dict).

    Raises:
        ValueError: If required environment variables are missing.
    """
    event_name = os.getenv("GITHUB_EVENT_NAME")
    if not event_name:
        raise ValueError("GITHUB_EVENT_NAME environment variable is not set")

    event_path = os.getenv("GITHUB_EVENT_PATH")
    if not event_path:
        raise ValueError("GITHUB_EVENT_PATH environment variable is not set")

    with open(event_path, "r") as f:
        event = json.load(f)

    return event_name, event.get("action"), event


def load_user_map():
    """
    Load the mapping of GitHub usernames to Discord user IDs from the 'user_map.json' file.

    Returns:
        dict: A dictionary mapping GitHub usernames to Discord user IDs.
    """
    with open("user_map.json", "r") as f:
        user_map = json.load(f)

        return user_map


def load_webhook_url():
    """
    Retrieve the Discord webhook URL from the environment variable.

    Returns:
        str: The Discord webhook URL.

    Raises:
        ValueError: If the DISCORD_WEBHOOK_URL environment variable is missing or empty.
    """
    webhook_url = os.getenv("DISCORD_WEBHOOK_URL")
    if not webhook_url:
        raise ValueError(
            "DISCORD_WEBHOOK_URL environment variable is missing or empty."
        )

    return webhook_url


def post_to_discord(message: str, webhook_url: str):
    """
    Send a message to a Discord channel using the specified webhook URL.

    Raises:
        ValueError: If the webhook URL is not provided.
        HTTPError: If the POST request to Discord fails.
    """
    if not webhook_url:
        raise ValueError("DISCORD_WEBHOOK_URL environment variable is not set")
    payload = {"content": message}
    response = requests.post(webhook_url, json=payload)
    response.raise_for_status()


def generate_developer_list(assignees, user_map):
    """
    Convert a list of GitHub user objects to Discord mention strings using a user mapping.

    Parameters:
        assignees (list): List of GitHub user objects, each containing a 'login' key.
        user_map (dict): Mapping of GitHub usernames to Discord user IDs.

    Returns:
        list: List of Discord mention strings for users found in the user map.
    """
    return [
        f"<@{user_map[user['login']]}>"
        for user in assignees
        if user["login"] in user_map
    ]


def notify_assignment(obj, user_map, webhook_url):
    """
    Sends a Discord notification when an issue or pull request is assigned to one or more users.

    The notification includes the title, URL, and Discord mentions of the assigned users if they are present in the user map.
    """
    title = obj.get("title", "Untitled")
    url = obj.get("html_url", "")
    assignees = obj.get("assignees", [])

    mentions = generate_developer_list(assignees, user_map)

    if mentions:
        message = (
            f"📌 **Assignment Notice**\n"
            f"🔗 [{title}]({url})\n"
            f"👤 Assigned to: {', '.join(mentions)}"
        )
        post_to_discord(message, webhook_url)


def notify_review_request(pr_obj, user_map, webhook_url):
    """
    Sends a Discord notification when a pull request review is requested.

    The notification includes the pull request title, URL, and mentions the requested reviewers if they are mapped to Discord users.
    """
    title = pr_obj.get("title", "Untitled")
    url = pr_obj.get("html_url", "")
    reviewers = pr_obj.get("requested_reviewers", [])

    mentions = generate_developer_list(reviewers, user_map)
    if mentions:
        message = (
            f"🔍 **Review Requested**\n"
            f"🔗 [{title}]({url})\n"
            f"👤 Reviewers: {', '.join(mentions)}"
        )
        post_to_discord(message, webhook_url)


def notify_review_state_change(pr_obj, state: str, user_map, webhook_url):
    """
    Sends a Discord notification about a pull request review state change, mentioning the assigned user.

    Parameters:
        pr_obj (dict): The pull request object containing details such as title, URL, and assignee.
        state (str): The new review state (e.g., "approved", "changes_requested").
        user_map (dict): Mapping of GitHub usernames to Discord user IDs.
        webhook_url (str): The Discord webhook URL for posting the notification.
    """
    title = pr_obj.get("title", "Untitled")
    url = pr_obj.get("html_url", "")
    assignee = pr_obj.get("assignee", {})

    # Skip notification if there’s no valid assignee or the login isn’t in our map
    if not assignee or assignee.get("login") not in user_map:
        return

    mentioned_assignee = f"<@{user_map[assignee['login']]}>"

    message = (
        f"🔔 **PR Review State Change**\n"
        f"🔗 [{title}]({url})\n"
        f"🔄 State: {state}\n"
        f"👤 Assigned to: {mentioned_assignee}"
    )
    post_to_discord(message, webhook_url)


def notify_comment_mention(comment_body: str, context_obj, user_map, webhook_url):
    """
    Detects GitHub username mentions in a comment and sends a Discord notification for users found in the user map.

    Parameters:
        comment_body (str): The text of the comment to scan for @mentions.
        context_obj: The issue or pull request object providing context for the comment.

    Sends a formatted message to Discord mentioning the corresponding users if any GitHub usernames in the comment match entries in the user map.
    """
    mentioned_users = re.findall(r"@(\w+)", comment_body)

    mentions = [
        f"<@{user_map[login]}>" for login in mentioned_users if login in user_map
    ]

    if mentions:
        message = (
            f"💬 **Mention in Comment**\n"
            f"🔗 [{context_obj.get('title', 'Untitled')}]({context_obj.get('html_url', '')})\n"
            f"👤 Mentioned: {', '.join(mentions)}\n"
            f'📝 "{comment_body.strip()}"'
        )
        post_to_discord(message, webhook_url)


def main():
    """
<<<<<<< HEAD
    Handles GitHub webhook events and sends corresponding notifications to Discord.
    
    Determines the event type and action, loads configuration and user mapping, and dispatches notifications for issue assignments, pull request review requests, pull request review state changes, and user mentions in comments.
=======
    Entry point for handling GitHub webhook events and dispatching notifications to Discord.

    Determines the event type and action, loads configuration and user mapping, and invokes the appropriate notification function to post a formatted message to a Discord channel via webhook. Supports notifications for issue assignments, pull request review requests, pull request review state changes, and user mentions in comments.
>>>>>>> e3f9bb58
    """
    event_name, event_action, event = load_event_context()
    user_map = load_user_map()
    webhook_url = load_webhook_url()

    # === Event dispatch ===

    print(f"Event Name: {event_name}, Action: {event_action}")
    # 1. Valid assignment events
    if event_name == "issues" and event_action in ["opened", "assigned"]:
        notify_assignment(event["issue"], user_map, webhook_url)

    # 2. Valid review request events
    elif event_name == "pull_request" and event_action in ["review_requested"]:
        notify_review_request(event["pull_request"], user_map, webhook_url)

    # 3. Valid request review events
    elif event_name == "pull_request_review" and event_action in ["submitted"]:
        state = event["review"].get("state")
        print(f"Review state: {state}")
        if state == "approved":
            notify_review_state_change(
                event["pull_request"], "approved", user_map, webhook_url
            )
        elif state == "changes_requested":
            notify_review_state_change(
                event["pull_request"], "changes requested", user_map, webhook_url
            )

    # 4. Valid comment events with possible @mentions
    elif (
        event_name in ["issue_comment", "pull_request_review_comment"]
        and "comment" in event
    ):
        comment_body = event["comment"]["body"]
        context_obj = event.get("issue") or event.get("pull_request", {})
        notify_comment_mention(comment_body, context_obj, user_map, webhook_url)


if __name__ == "__main__":
    main()<|MERGE_RESOLUTION|>--- conflicted
+++ resolved
@@ -191,15 +191,9 @@
 
 def main():
     """
-<<<<<<< HEAD
     Handles GitHub webhook events and sends corresponding notifications to Discord.
-    
     Determines the event type and action, loads configuration and user mapping, and dispatches notifications for issue assignments, pull request review requests, pull request review state changes, and user mentions in comments.
-=======
-    Entry point for handling GitHub webhook events and dispatching notifications to Discord.
-
-    Determines the event type and action, loads configuration and user mapping, and invokes the appropriate notification function to post a formatted message to a Discord channel via webhook. Supports notifications for issue assignments, pull request review requests, pull request review state changes, and user mentions in comments.
->>>>>>> e3f9bb58
+
     """
     event_name, event_action, event = load_event_context()
     user_map = load_user_map()
