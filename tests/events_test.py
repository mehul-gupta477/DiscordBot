--- conflicted
+++ resolved
@@ -101,9 +101,6 @@
     def test_entryDate_recorded(self, mock_parse):
         mock_parse.return_value = sample_return
         result = getEvents("http://valid-url.com/rss", "MOCK_TASK")
-<<<<<<< HEAD
-        self.assertIn("entryDate", result[0])
-=======
         self.assertIn("entryDate", result[0])
 
     # Test that the subType was recorded
@@ -111,5 +108,4 @@
     def test_subType_recorded(self, mock_parse):
         mock_parse.return_value = sample_return
         result = getEvents("http://valid-url.com/rss", "MOCK_TASK")
-        self.assertIn("subType", result[0])
->>>>>>> 52dc8c82
+        self.assertIn("subType", result[0])